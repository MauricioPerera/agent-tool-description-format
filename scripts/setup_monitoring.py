#!/usr/bin/env python3
"""
Setup script for ATDF monitoring infrastructure.
This script helps configure and verify the monitoring setup.
"""

import json
import os
import shutil
import subprocess
import sys
import time
from pathlib import Path
from typing import Dict, List, Optional

import requests


class MonitoringSetup:
    def __init__(self, project_root: str):
        self.project_root = Path(project_root)
        self.docker_compose_file = self.project_root / "docker-compose.yml"
        self.env_file = self.project_root / ".env"

    def check_prerequisites(self) -> bool:
        """Check if required tools are installed"""
        print("Checking prerequisites...")

        required_tools = ["docker", "docker-compose"]
        missing_tools = []

        for tool in required_tools:
            try:
                binary = shutil.which(tool)
                if not binary:
                    raise FileNotFoundError(tool)
                result = subprocess.run(
                    [binary, "--version"],
                    capture_output=True,
                    text=True,
                    check=True,
                    timeout=15,
                )
                print(f"✅ {tool}: {result.stdout.strip().split()[0]}")
            except (
                subprocess.CalledProcessError,
                FileNotFoundError,
                subprocess.TimeoutExpired,
            ):
                missing_tools.append(tool)
                print(f"❌ {tool}: Not found")

        if missing_tools:
            print(f"\nMissing required tools: {', '.join(missing_tools)}")
            print("Please install Docker and Docker Compose before continuing.")
            return False

        return True

    def check_files(self) -> bool:
        """Check if required configuration files exist"""
        print("\nChecking configuration files...")

        required_files = [
            "docker-compose.yml",
            "Dockerfile",
            "prometheus.yml",
            "grafana/provisioning/datasources/prometheus.yml",
            "grafana/provisioning/dashboards/dashboard.yml",
            "grafana/dashboards/atdf-dashboard.json",
            "alert_rules.yml",
        ]

        missing_files = []

        for file_path in required_files:
            full_path = self.project_root / file_path
            if full_path.exists():
                print(f"✅ {file_path}")
            else:
                missing_files.append(file_path)
                print(f"❌ {file_path}")

        if missing_files:
            print(f"\nMissing configuration files: {', '.join(missing_files)}")
            return False

        return True

    def setup_environment(self) -> bool:
        """Setup environment variables"""
        print("\nSetting up environment...")

        if not self.env_file.exists():
            env_example = self.project_root / ".env.example"
            if env_example.exists():
                print("Copying .env.example to .env...")
                with open(env_example, "r") as src, open(self.env_file, "w") as dst:
                    dst.write(src.read())
                print("✅ Environment file created")
            else:
                print("❌ .env.example not found")
                return False
        else:
            print("✅ Environment file already exists")

        return True

    def start_services(self) -> bool:
        """Start monitoring services"""
        print("\nStarting monitoring services...")

        try:
            # Start services
            cmd = [
                "docker-compose",
                "up",
                "-d",
                "prometheus",
                "grafana",
                "postgres",
                "redis",
            ]
            result = subprocess.run(
                cmd,
                cwd=self.project_root,
                capture_output=True,
                text=True,
                check=True,
                timeout=60,
            )

            print("✅ Services started successfully")
            print("Waiting for services to be ready...")
            time.sleep(10)

            return True

        except (subprocess.CalledProcessError, subprocess.TimeoutExpired) as exc:
            print(f"❌ Failed to start services: {exc}")
            print(f"Error output: {getattr(exc, 'stderr', '')}")
            return False

    def verify_services(self) -> Dict[str, bool]:
        """Verify that services are running and accessible"""
        print("\nVerifying services...")

        services = {
            "Prometheus": "http://localhost:9090/-/healthy",
            "Grafana": "http://localhost:3000/api/health",
        }

        results = {}

        for service_name, url in services.items():
            try:
                response = requests.get(url, timeout=10)
                if response.status_code == 200:
                    print(f"✅ {service_name}: Running")
                    results[service_name] = True
                else:
                    print(f"❌ {service_name}: HTTP {response.status_code}")
                    results[service_name] = False
            except requests.RequestException as e:
                print(f"❌ {service_name}: Connection failed - {e}")
                results[service_name] = False

        return results

    def setup_grafana(self) -> bool:
        """Setup Grafana dashboards and datasources"""
        print("\nSetting up Grafana...")

        # Wait for Grafana to be fully ready
        max_retries = 30
        for i in range(max_retries):
            try:
                response = requests.get("http://localhost:3000/api/health", timeout=5)
                if response.status_code == 200:
                    break
            except requests.RequestException as exc:
<<<<<<< HEAD
                print(
                    "Grafana health check attempt "
                    f"{i + 1}/{max_retries} failed: {exc}"
                )
            
=======
                print(f"Grafana not ready yet: {exc}")

>>>>>>> e84c83e8
            if i < max_retries - 1:
                print(f"Waiting for Grafana... ({i+1}/{max_retries})")
                time.sleep(2)
        else:
            print("❌ Grafana did not become ready in time")
            return False

        print("✅ Grafana is ready")

        # Grafana should auto-provision datasources and dashboards
        # from the configuration files we created
        print("✅ Grafana auto-provisioning configured")

        return True

    def start_application(self) -> bool:
        """Start the ATDF application"""
        print("\nStarting ATDF application...")

        try:
            cmd = ["docker-compose", "up", "-d", "atdf-api"]
            result = subprocess.run(
                cmd,
                cwd=self.project_root,
                capture_output=True,
                text=True,
                check=True,
                timeout=60,
            )

            print("✅ ATDF application started")

            # Wait for application to be ready
            print("Waiting for application to be ready...")
            max_retries = 30

            for i in range(max_retries):
                try:
                    response = requests.get("http://localhost:8000/health", timeout=5)
                    if response.status_code == 200:
                        print("✅ ATDF application is ready")
                        return True
                except requests.RequestException as exc:
<<<<<<< HEAD
                    print(
                        "Application health check attempt "
                        f"{i + 1}/{max_retries} failed: {exc}"
                    )
                
=======
                    print(f"Application health check failed: {exc}")

>>>>>>> e84c83e8
                if i < max_retries - 1:
                    print(f"Waiting for application... ({i+1}/{max_retries})")
                    time.sleep(2)

            print("❌ Application did not become ready in time")
            return False

        except (subprocess.CalledProcessError, subprocess.TimeoutExpired) as exc:
            print(f"❌ Failed to start application: {exc}")
            return False

    def verify_metrics(self) -> bool:
        """Verify that metrics are being collected"""
        print("\nVerifying metrics collection...")

        try:
            # Check application metrics endpoint
            response = requests.get("http://localhost:8000/metrics", timeout=10)
            if response.status_code == 200:
                metrics_data = response.text

                # Check for expected metrics
                expected_metrics = [
                    "atdf_requests_total",
                    "atdf_request_duration_seconds",
                    "atdf_tool_executions_total",
                ]

                found_metrics = []
                for metric in expected_metrics:
                    if metric in metrics_data:
                        found_metrics.append(metric)

                print(f"✅ Application metrics endpoint working")
                print(
                    f"✅ Found {len(found_metrics)}/{len(expected_metrics)} expected metrics"
                )

                # Check if Prometheus can scrape metrics
                time.sleep(5)  # Wait for Prometheus to scrape

                prom_response = requests.get(
                    "http://localhost:9090/api/v1/query?query=up", timeout=10
                )
                if prom_response.status_code == 200:
                    print("✅ Prometheus is collecting metrics")
                    return True
                else:
                    print("❌ Prometheus query failed")
                    return False
            else:
                print(f"❌ Metrics endpoint returned HTTP {response.status_code}")
                return False

        except requests.RequestException as e:
            print(f"❌ Failed to verify metrics: {e}")
            return False

    def print_summary(self):
        """Print setup summary and next steps"""
        print("\n" + "=" * 60)
        print("MONITORING SETUP COMPLETE")
        print("=" * 60)
        print("\nServices URLs:")
        print("🌐 ATDF Application: http://localhost:8000")
        print("📊 Grafana Dashboard: http://localhost:3000")
        print("   - Username: admin")
        print("   - Password: admin")
        print("📈 Prometheus: http://localhost:9090")
        print("📋 Application Metrics: http://localhost:8000/metrics")
        print("🏥 Health Check: http://localhost:8000/health")

        print("\nNext Steps:")
        print("1. Open Grafana at http://localhost:3000")
        print("2. Login with admin/admin")
        print("3. Navigate to the ATDF Dashboard")
        print("4. Run the metrics test script:")
        print("   python examples/test_metrics.py")
        print("5. Watch the metrics in real-time!")

        print("\nUseful Commands:")
        print("• View logs: docker-compose logs -f atdf-api")
        print("• Stop services: docker-compose down")
        print("• Restart services: docker-compose restart")
        print("• View metrics: curl http://localhost:8000/metrics")


def main():
    """Main setup function"""
    print("ATDF Monitoring Setup")
    print("=" * 50)

    # Get project root
    project_root = os.path.dirname(os.path.dirname(os.path.abspath(__file__)))
    setup = MonitoringSetup(project_root)

    # Run setup steps
    steps = [
        ("Checking prerequisites", setup.check_prerequisites),
        ("Checking configuration files", setup.check_files),
        ("Setting up environment", setup.setup_environment),
        ("Starting monitoring services", setup.start_services),
        ("Verifying services", lambda: all(setup.verify_services().values())),
        ("Setting up Grafana", setup.setup_grafana),
        ("Starting ATDF application", setup.start_application),
        ("Verifying metrics collection", setup.verify_metrics),
    ]

    failed_steps = []

    for step_name, step_func in steps:
        print(f"\n{'='*20} {step_name} {'='*20}")

        try:
            if not step_func():
                failed_steps.append(step_name)
                print(f"❌ {step_name} failed")
            else:
                print(f"✅ {step_name} completed")
        except Exception as e:
            failed_steps.append(step_name)
            print(f"❌ {step_name} failed with error: {e}")

    # Print results
    if failed_steps:
        print(f"\n❌ Setup completed with {len(failed_steps)} failed steps:")
        for step in failed_steps:
            print(f"   - {step}")
        print("\nPlease check the errors above and try again.")
        sys.exit(1)
    else:
        print(f"\n✅ All setup steps completed successfully!")
        setup.print_summary()


if __name__ == "__main__":
    main()<|MERGE_RESOLUTION|>--- conflicted
+++ resolved
@@ -179,16 +179,11 @@
                 if response.status_code == 200:
                     break
             except requests.RequestException as exc:
-<<<<<<< HEAD
                 print(
                     "Grafana health check attempt "
                     f"{i + 1}/{max_retries} failed: {exc}"
                 )
             
-=======
-                print(f"Grafana not ready yet: {exc}")
-
->>>>>>> e84c83e8
             if i < max_retries - 1:
                 print(f"Waiting for Grafana... ({i+1}/{max_retries})")
                 time.sleep(2)
@@ -232,16 +227,11 @@
                         print("✅ ATDF application is ready")
                         return True
                 except requests.RequestException as exc:
-<<<<<<< HEAD
                     print(
                         "Application health check attempt "
                         f"{i + 1}/{max_retries} failed: {exc}"
                     )
                 
-=======
-                    print(f"Application health check failed: {exc}")
-
->>>>>>> e84c83e8
                 if i < max_retries - 1:
                     print(f"Waiting for application... ({i+1}/{max_retries})")
                     time.sleep(2)
