#!/usr/bin/env python3
"""
Pruebas unitarias para el módulo de búsqueda vectorial de ATDF.

Estas pruebas verifican la funcionalidad básica del módulo de búsqueda
vectorial, incluyendo la inicialización, creación de embeddings y búsqueda.

Para ejecutar estas pruebas específicas:
    python -m unittest tests.test_vector_search
"""

import asyncio
import json
import os
import shutil
import sys
import tempfile
import unittest
from unittest import mock

<<<<<<< HEAD
import sys
import warnings
=======
>>>>>>> e84c83e8
sys.path.insert(0, os.path.abspath(os.path.dirname(os.path.dirname(__file__))))

from sdk.atdf_sdk import ATDFTool, ATDFToolbox
from sdk.vector_search import ATDFVectorStore

# Variable global para detectar si las dependencias están instaladas
VECTOR_DEPENDENCIES_AVAILABLE = False
try:
    import lancedb
    import sentence_transformers

    VECTOR_DEPENDENCIES_AVAILABLE = True
except ImportError as exc:
    warnings.warn(
        "Vector search dependencies are not available; related tests will be skipped. "
        f"Missing dependency detail: {exc}",
        RuntimeWarning,
    )
    VECTOR_DEPENDENCIES_AVAILABLE = False

# Herramientas de ejemplo para las pruebas
SAMPLE_TOOLS = [
    {
        "tool_id": "test_tool_1",
        "description": "Una herramienta para enviar correos electrónicos",
        "when_to_use": "Cuando necesites enviar un mensaje a alguien por correo electrónico",
        "how_to_use": {
            "inputs": [
                {"name": "to", "type": "string", "description": "Destinatario"},
                {"name": "subject", "type": "string", "description": "Asunto"},
                {"name": "body", "type": "string", "description": "Cuerpo del mensaje"},
            ],
            "outputs": {
                "success": "Correo enviado correctamente",
                "failure": [{"error": "invalid_email", "message": "Correo inválido"}],
            },
        },
        "metadata": {"tags": ["comunicación", "correo", "mensaje"]},
    },
    {
        "tool_id": "test_tool_2",
        "description": "Una herramienta para buscar información en internet",
        "when_to_use": "Cuando necesites buscar información actualizada en la web",
        "how_to_use": {
            "inputs": [
                {
                    "name": "query",
                    "type": "string",
                    "description": "Consulta de búsqueda",
                }
            ],
            "outputs": {
                "success": "Resultados de búsqueda",
                "failure": [
                    {"error": "no_results", "message": "No se encontraron resultados"}
                ],
            },
        },
        "metadata": {"tags": ["búsqueda", "información", "internet"]},
    },
    {
        "tool_id": "test_tool_3",
        "description": "Una herramienta para traducir texto entre idiomas",
        "when_to_use": "Cuando necesites traducir un texto de un idioma a otro",
        "how_to_use": {
            "inputs": [
                {"name": "text", "type": "string", "description": "Texto a traducir"},
                {
                    "name": "source_lang",
                    "type": "string",
                    "description": "Idioma de origen",
                },
                {
                    "name": "target_lang",
                    "type": "string",
                    "description": "Idioma de destino",
                },
            ],
            "outputs": {
                "success": "Texto traducido",
                "failure": [
                    {"error": "unsupported_language", "message": "Idioma no soportado"}
                ],
            },
        },
        "metadata": {"tags": ["traducción", "idioma", "lenguaje"]},
    },
]


@unittest.skipIf(
    not VECTOR_DEPENDENCIES_AVAILABLE,
    "Dependencias de búsqueda vectorial no instaladas",
)
class TestATDFVectorStore(unittest.TestCase):
    """Pruebas para la clase ATDFVectorStore"""

    def setUp(self):
        """Configuración para las pruebas"""
        # Crear directorio temporal para la base de datos
        self.test_dir = tempfile.mkdtemp()
        self.db_path = os.path.join(self.test_dir, "test_vector_db")

        # Crear herramientas de prueba
        self.tools = [ATDFTool(tool_data) for tool_data in SAMPLE_TOOLS]

        # Evitar la descarga del modelo en las pruebas que no lo necesitan
        self.model_patcher = mock.patch("sentence_transformers.SentenceTransformer")
        self.mock_model = self.model_patcher.start()

    def tearDown(self):
        """Limpieza después de las pruebas"""
        # Eliminar directorio temporal
        shutil.rmtree(self.test_dir)

        # Detener el patcher
        self.model_patcher.stop()

    def test_initialization(self):
        """Probar la inicialización básica del almacén vectorial"""
        vector_store = ATDFVectorStore(db_path=self.db_path, table_name="test_table")
        self.assertEqual(vector_store.db_path, self.db_path)
        self.assertEqual(vector_store.table_name, "test_table")
        self.assertFalse(vector_store.initialized)

    def test_check_dependencies(self):
        """Probar la verificación de dependencias"""
        vector_store = ATDFVectorStore(db_path=self.db_path)
        self.assertTrue(vector_store.has_dependencies)

    @mock.patch("lancedb.connect")
    def test_initialize(self, mock_connect):
        """Probar la inicialización del almacén vectorial"""
        # Configurar mocks
        mock_db = mock.MagicMock()
        mock_connect.return_value = mock_db
        mock_db.table_names.return_value = []

        # Crear y inicializar almacén vectorial
        vector_store = ATDFVectorStore(db_path=self.db_path)
        result = asyncio.run(vector_store.initialize())

        # Verificar
        self.assertTrue(result)
        self.assertTrue(vector_store.initialized)
        mock_connect.assert_called_once_with(self.db_path)
        self.mock_model.assert_called_once()

    @mock.patch("lancedb.connect")
    def test_create_from_tools(self, mock_connect):
        """Probar la creación de la base de datos a partir de herramientas"""
        # Configurar mocks
        mock_db = mock.MagicMock()
        mock_connect.return_value = mock_db
        mock_db.table_names.return_value = []
        mock_db.create_table.return_value = mock.MagicMock()

        # Mock para generate_embedding
        async def mock_generate_embedding(text):
            return [0.1, 0.2, 0.3, 0.4]

        # Crear y configurar almacén vectorial
        vector_store = ATDFVectorStore(db_path=self.db_path)
        # Inicializar manualmente algunos componentes
        vector_store.initialized = True
        vector_store.db = mock_db
        vector_store._generate_embedding = mock_generate_embedding

        # Ejecutar
        result = asyncio.run(vector_store.create_from_tools(self.tools))

        # Verificar
        self.assertTrue(result)
        mock_db.create_table.assert_called_once()
        # Verificar que el primer argumento es el nombre de la tabla
        self.assertEqual(mock_db.create_table.call_args[0][0], "tools")

    @mock.patch("lancedb.connect")
    def test_add_tool(self, mock_connect):
        """Probar añadir una herramienta individual"""
        # Configurar mocks
        mock_db = mock.MagicMock()
        mock_connect.return_value = mock_db
        mock_table = mock.MagicMock()
        mock_db.table_names.return_value = ["tools"]
        mock_db.open_table.return_value = mock_table

        # Mock para generate_embedding
        async def mock_generate_embedding(text):
            return [0.1, 0.2, 0.3, 0.4]

        # Crear y configurar almacén vectorial
        vector_store = ATDFVectorStore(db_path=self.db_path)
        # Inicializar manualmente
        vector_store.initialized = True
        vector_store.db = mock_db
        vector_store.table = mock_table
        vector_store._generate_embedding = mock_generate_embedding

        # Ejecutar
        result = asyncio.run(vector_store.add_tool(self.tools[0]))

        # Verificar
        self.assertTrue(result)
        mock_table.add.assert_called_once()

    @mock.patch("lancedb.connect")
    def test_search_tools(self, mock_connect):
        """Probar la búsqueda de herramientas"""
        import pandas as pd

        # Configurar mocks
        mock_db = mock.MagicMock()
        mock_connect.return_value = mock_db
        mock_table = mock.MagicMock()
        mock_db.open_table.return_value = mock_table

        # Crear resultados simulados
        mock_search = mock.MagicMock()
        mock_table.search.return_value = mock_search
        mock_search.limit.return_value = mock_search
        mock_search.where.return_value = mock_search

        # Simular los resultados como un DataFrame
        results_data = {
            "id": ["test_tool_1", "test_tool_2"],
            "score": [0.9, 0.7],
            "data": [json.dumps(SAMPLE_TOOLS[0]), json.dumps(SAMPLE_TOOLS[1])],
        }
        mock_results = pd.DataFrame(results_data)
        mock_search.to_df.return_value = mock_results

        # Mock para generate_embedding
        async def mock_generate_embedding(text):
            return [0.1, 0.2, 0.3, 0.4]

        # Crear y configurar almacén vectorial
        vector_store = ATDFVectorStore(db_path=self.db_path)
        # Inicializar manualmente
        vector_store.initialized = True
        vector_store.db = mock_db
        vector_store.table = mock_table
        vector_store._generate_embedding = mock_generate_embedding

        # Ejecutar
        results = asyncio.run(
            vector_store.search_tools(
                "buscar correo electrónico", {"language": "es", "limit": 2}
            )
        )

        # Verificar
        self.assertEqual(len(results), 2)
        self.assertEqual(results[0]["tool_id"], "test_tool_1")
        self.assertEqual(results[1]["tool_id"], "test_tool_2")
        mock_table.search.assert_called_once()
        mock_search.limit.assert_called_once_with(2)
        mock_search.where.assert_called_once()

    @mock.patch("lancedb.connect")
    def test_find_best_tool(self, mock_connect):
        """Probar encontrar la mejor herramienta para un objetivo"""
        # Configurar mocks para simular una búsqueda exitosa
        vector_store = ATDFVectorStore(db_path=self.db_path)

        # Mock del método search_tools
        async def mock_search_tools(query, options=None):
            if query == "enviar email":
                return [SAMPLE_TOOLS[0]]
            return []

        vector_store.search_tools = mock_search_tools

        # Ejecutar y verificar un caso exitoso
        result = asyncio.run(vector_store.find_best_tool("enviar email"))
        self.assertIsNotNone(result)
        self.assertEqual(result["tool_id"], "test_tool_1")

        # Ejecutar y verificar un caso sin resultados
        result = asyncio.run(vector_store.find_best_tool("algo inexistente"))
        self.assertIsNone(result)


@unittest.skipIf(
    not VECTOR_DEPENDENCIES_AVAILABLE,
    "Dependencias de búsqueda vectorial no instaladas",
)
class TestVectorSearchIntegration(unittest.TestCase):
    """Pruebas de integración para la búsqueda vectorial con ATDFToolbox"""

    def setUp(self):
        """Configuración para las pruebas"""
        # Crear directorio temporal para la base de datos
        self.test_dir = tempfile.mkdtemp()
        self.db_path = os.path.join(self.test_dir, "test_vector_db")

        # Crear toolbox con herramientas de prueba
        self.toolbox = ATDFToolbox()
        for tool_data in SAMPLE_TOOLS:
            self.toolbox.add_tool(tool_data)

    def tearDown(self):
        """Limpieza después de las pruebas"""
        shutil.rmtree(self.test_dir)

    @mock.patch.object(ATDFVectorStore, "search_tools")
    def test_find_tools_with_vector_search(self, mock_search_tools):
        """Probar la integración de búsqueda vectorial en ATDFToolbox"""

        # Configurar mock
        async def mock_search(query, options=None):
            if query == "enviar mensaje":
                return [SAMPLE_TOOLS[0]]
            return []

        mock_search_tools.side_effect = mock_search

        # Crear vector store
        vector_store = ATDFVectorStore(db_path=self.db_path)

        # Asignar a toolbox
        self.toolbox.set_vector_store(vector_store)

        # Ejecutar búsqueda con vector_search=True
        results = self.toolbox.find_tools_by_text(
            "enviar mensaje", use_vector_search=True
        )

        # Verificar
        self.assertEqual(len(results), 1)
        tool, score = results[0]
        self.assertEqual(tool.tool_id, "test_tool_1")
        self.assertIsInstance(score, float)
        mock_search_tools.assert_called_once()

    @mock.patch.object(ATDFVectorStore, "search_tools")
    def test_select_tool_for_task_with_vector_search(self, mock_search_tools):
        """Probar la selección de herramientas con búsqueda vectorial"""

        # Configurar mock
        async def mock_search(query, options=None):
            if query == "traducir un texto":
                return [SAMPLE_TOOLS[2]]
            return []

        mock_search_tools.side_effect = mock_search

        # Crear vector store
        vector_store = ATDFVectorStore(db_path=self.db_path)

        # Asignar a toolbox
        self.toolbox.set_vector_store(vector_store)

        # Ejecutar selección con vector_search=True
        tool = self.toolbox.select_tool_for_task(
            "traducir un texto", use_vector_search=True
        )

        # Verificar
        self.assertIsNotNone(tool)
        self.assertEqual(tool.tool_id, "test_tool_3")
        mock_search_tools.assert_called_once()

    @mock.patch.object(ATDFVectorStore, "search_tools")
    def test_fallback_to_normal_search(self, mock_search_tools):
        """Probar que hay fallback a búsqueda normal si la vectorial falla"""

        # Configurar mock para que lance una excepción
        async def mock_search_error(query, options=None):
            raise Exception("Error simulado en búsqueda vectorial")

        mock_search_tools.side_effect = mock_search_error

        # Crear vector store
        vector_store = ATDFVectorStore(db_path=self.db_path)

        # Asignar a toolbox
        self.toolbox.set_vector_store(vector_store)

        # Ejecutar búsqueda con vector_search=True, debería caer en fallback
        results = self.toolbox.find_tools_by_text("correo", use_vector_search=True)

        # Verificar que encontró resultados usando la búsqueda normal
        self.assertTrue(len(results) > 0)
        # Verificar que al menos uno de los resultados es sobre correo
        has_email_tool = any(tool.tool_id == "test_tool_1" for tool, _ in results)
        self.assertTrue(all(isinstance(score, float) for _, score in results))
        self.assertTrue(has_email_tool)
        mock_search_tools.assert_called_once()

    def test_find_tools_without_scores_for_legacy_consumers(self):
        """Permite recuperar solo herramientas para código legado."""

        results = self.toolbox.find_tools_by_text(
            "correo",
            use_vector_search=False,
            return_scores=False,
        )

        self.assertTrue(results)
        self.assertTrue(all(isinstance(tool, ATDFTool) for tool in results))


<<<<<<< HEAD
if __name__ == '__main__':
=======
if __name__ == "__main__":
>>>>>>> e84c83e8
    unittest.main()<|MERGE_RESOLUTION|>--- conflicted
+++ resolved
@@ -18,11 +18,6 @@
 import unittest
 from unittest import mock
 
-<<<<<<< HEAD
-import sys
-import warnings
-=======
->>>>>>> e84c83e8
 sys.path.insert(0, os.path.abspath(os.path.dirname(os.path.dirname(__file__))))
 
 from sdk.atdf_sdk import ATDFTool, ATDFToolbox
@@ -426,9 +421,5 @@
         self.assertTrue(all(isinstance(tool, ATDFTool) for tool in results))
 
 
-<<<<<<< HEAD
-if __name__ == '__main__':
-=======
 if __name__ == "__main__":
->>>>>>> e84c83e8
     unittest.main()